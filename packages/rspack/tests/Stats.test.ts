--- conflicted
+++ resolved
@@ -80,11 +80,7 @@
 		  help: 
 		        You may need an appropriate loader to handle this file type.
 
-<<<<<<< HEAD
-		Rspack compiled with 1 error (276dbbbbbfe2a12323dd)"
-=======
-		Rspack compiled with 1 error (d26fd8b8f7a3bc36f9b5)"
->>>>>>> 78f2f320
+		Rspack compiled with 1 error (a00b5865a0608547752b)"
 	`);
 	});
 
@@ -307,17 +303,10 @@
 			ids: true
 		};
 		expect(stats?.toJson(options)).toMatchSnapshot();
-<<<<<<< HEAD
 		expect(stats?.toString(options)).toMatchInlineSnapshot(`
-		"asset main.js 211 bytes {main} [emitted] (name: main)
-		chunk {main} main.js (main) [entry]
-		./fixtures/a.js [585] {main}"
-=======
-		expect(stats?.toString(options).replace(/\\/g, "/")).toMatchInlineSnapshot(`
 		"asset main.js 211 bytes {909} [emitted] (name: main)
 		chunk {909} main.js (main) [entry]
 		./fixtures/a.js [585] {909}"
->>>>>>> 78f2f320
 	`);
 	});
 
